--- conflicted
+++ resolved
@@ -57,27 +57,9 @@
         tool_call_in_content,
         browser_context=None  
 ):
-<<<<<<< HEAD
     """Run the browser agent with proper browser context initialization"""
     browser = None
     try:
-        if browser_context is None:
-            browser = CustomBrowser(
-                config=BrowserConfig(
-                    headless=headless,
-                    disable_security=disable_security,
-                    extra_chromium_args=[f'--window-size={window_w},{window_h}'],
-                )
-            )
-            browser_context = await browser.new_context(
-                config=BrowserContextConfig(
-                    trace_path='./tmp/traces',
-                    save_recording_path=save_recording_path if enable_recording else None,
-                    no_viewport=False,
-                    browser_window_size=BrowserContextWindowSize(width=window_w, height=window_h),
-                )
-            )
-            
         # Run the agent
         llm = utils.get_llm_model(
             provider=llm_provider,
@@ -85,73 +67,6 @@
             temperature=llm_temperature,
             base_url=llm_base_url,
             api_key=llm_api_key,
-=======
-    # Disable recording if the checkbox is unchecked
-    if not enable_recording:
-        save_recording_path = None
-
-    # Ensure the recording directory exists if recording is enabled
-    if save_recording_path:
-        os.makedirs(save_recording_path, exist_ok=True)
-
-    # Get the list of existing videos before the agent runs
-    existing_videos = set()
-    if save_recording_path:
-        existing_videos = set(
-            glob.glob(os.path.join(save_recording_path, "*.[mM][pP]4"))
-            + glob.glob(os.path.join(save_recording_path, "*.[wW][eE][bB][mM]"))
-        )
-
-    # Run the agent
-    llm = utils.get_llm_model(
-        provider=llm_provider,
-        model_name=llm_model_name,
-        temperature=llm_temperature,
-        base_url=llm_base_url,
-        api_key=llm_api_key,
-    )
-    if agent_type == "org":
-        final_result, errors, model_actions, model_thoughts = await run_org_agent(
-            llm=llm,
-            headless=headless,
-            disable_security=disable_security,
-            window_w=window_w,
-            window_h=window_h,
-            save_recording_path=save_recording_path,
-            save_trace_path=save_trace_path,
-            task=task,
-            max_steps=max_steps,
-            use_vision=use_vision,
-            max_actions_per_step=max_actions_per_step,
-            tool_call_in_content=tool_call_in_content
-        )
-    elif agent_type == "custom":
-        final_result, errors, model_actions, model_thoughts = await run_custom_agent(
-            llm=llm,
-            use_own_browser=use_own_browser,
-            headless=headless,
-            disable_security=disable_security,
-            window_w=window_w,
-            window_h=window_h,
-            save_recording_path=save_recording_path,
-            save_trace_path=save_trace_path,
-            task=task,
-            add_infos=add_infos,
-            max_steps=max_steps,
-            use_vision=use_vision,
-            max_actions_per_step=max_actions_per_step,
-            tool_call_in_content=tool_call_in_content
-        )
-    else:
-        raise ValueError(f"Invalid agent type: {agent_type}")
-
-    # Get the list of videos after the agent runs (if recording is enabled)
-    latest_video = None
-    if save_recording_path:
-        new_videos = set(
-            glob.glob(os.path.join(save_recording_path, "*.[mM][pP]4"))
-            + glob.glob(os.path.join(save_recording_path, "*.[wW][eE][bB][mM]"))
->>>>>>> db6348d4
         )
 
         if agent_type == "org":
@@ -178,6 +93,7 @@
                 window_w=window_w,
                 window_h=window_h,
                 save_recording_path=save_recording_path,
+                save_trace_path=save_trace_path,
                 task=task,
                 add_infos=add_infos,
                 max_steps=max_steps,
@@ -214,15 +130,14 @@
     if browser_context is None:
         browser = Browser(
             config=BrowserConfig(
-                headless=False,  # Force non-headless for streaming
+                headless=headless,  # Force non-headless for streaming
                 disable_security=disable_security,
                 extra_chromium_args=[f'--window-size={window_w},{window_h}'],
             )
         )
-<<<<<<< HEAD
         async with await browser.new_context(
                 config=BrowserContextConfig(
-                    trace_path='./tmp/traces',
+                    trace_path=save_trace_path if save_trace_path else None,
                     save_recording_path=save_recording_path if save_recording_path else None,
                     no_viewport=False,
                     browser_window_size=BrowserContextWindowSize(width=window_w, height=window_h),
@@ -233,17 +148,6 @@
                 llm=llm,
                 use_vision=use_vision,
                 browser_context=browser_context_in,
-=======
-    )
-    async with await browser.new_context(
-            config=BrowserContextConfig(
-                trace_path=save_trace_path if save_trace_path else None,
-                save_recording_path=save_recording_path if save_recording_path else None,
-                no_viewport=False,
-                browser_window_size=BrowserContextWindowSize(
-                    width=window_w, height=window_h
-                ),
->>>>>>> db6348d4
             )
             history = await agent.run(max_steps=max_steps)
             
@@ -327,31 +231,8 @@
         else:
             browser_context_ = None
 
-<<<<<<< HEAD
         if browser_context is not None:
             # Reuse context
-=======
-        browser = CustomBrowser(
-            config=BrowserConfig(
-                headless=headless,
-                disable_security=disable_security,
-                extra_chromium_args=[f"--window-size={window_w},{window_h}"],
-            )
-        )
-        async with await browser.new_context(
-                config=BrowserContextConfig(
-                    trace_path=save_trace_path if save_trace_path else None,
-                    save_recording_path=save_recording_path
-                    if save_recording_path
-                    else None,
-                    no_viewport=False,
-                    browser_window_size=BrowserContextWindowSize(
-                        width=window_w, height=window_h
-                    ),
-                ),
-                context=browser_context_,
-        ) as browser_context:
->>>>>>> db6348d4
             agent = CustomAgent(
                 task=task,
                 add_infos=add_infos,
@@ -359,9 +240,7 @@
                 llm=llm,
                 browser_context=browser_context,
                 controller=controller,
-                system_prompt_class=CustomSystemPrompt,
-                max_actions_per_step=max_actions_per_step,
-                tool_call_in_content=tool_call_in_content
+                system_prompt_class=CustomSystemPrompt
             )
             history = await agent.run(max_steps=max_steps)
             final_result = history.final_result()
@@ -376,38 +255,41 @@
                 config=BrowserConfig(
                     headless=headless,
                     disable_security=disable_security,
-                    extra_chromium_args=[f'--window-size={window_w},{window_h}'],
+                    extra_chromium_args=[f"--window-size={window_w},{window_h}"],
                 )
             )
             async with await browser.new_context(
                     config=BrowserContextConfig(
-                        trace_path='./tmp/result_processing',
-                        save_recording_path=save_recording_path if save_recording_path else None,
+                        trace_path=save_trace_path if save_trace_path else None,
+                        save_recording_path=save_recording_path
+                        if save_recording_path
+                        else None,
                         no_viewport=False,
-                        browser_window_size=BrowserContextWindowSize(width=window_w, height=window_h),
+                        browser_window_size=BrowserContextWindowSize(
+                            width=window_w, height=window_h
+                        ),
                     ),
-                    context=browser_context_
-            ) as browser_context_in:
+                    context=browser_context_,
+            ) as browser_context:
                 agent = CustomAgent(
                     task=task,
                     add_infos=add_infos,
                     use_vision=use_vision,
                     llm=llm,
-                    browser_context=browser_context_in,
+                    browser_context=browser_context,
                     controller=controller,
                     system_prompt_class=CustomSystemPrompt,
                     max_actions_per_step=max_actions_per_step,
                     tool_call_in_content=tool_call_in_content
                 )
                 history = await agent.run(max_steps=max_steps)
-
                 final_result = history.final_result()
                 errors = history.errors()
                 model_actions = history.model_actions()
                 model_thoughts = history.model_thoughts()
-                
                 recorded_files = get_latest_files(save_recording_path)
                 trace_file = get_latest_files(save_recording_path + "/../traces")
+                return final_result, errors, model_actions, model_thoughts, recorded_files.get('.webm'), trace_file.get('.zip')
 
     except Exception as e:
         import traceback
@@ -444,6 +326,8 @@
     window_w,
     window_h,
     save_recording_path,
+    save_trace_path,
+    enable_recording,
     task,
     add_infos,
     max_steps,
@@ -466,8 +350,8 @@
         # Create a new browser context
         async with await browser.new_context(
             config=BrowserContextConfig(
-                trace_path="./tmp/traces",
-                save_recording_path=save_recording_path,
+                trace_path=save_trace_path if save_trace_path else None,
+                save_recording_path=save_recording_path if save_recording_path else None,
                 no_viewport=False,
                 browser_window_size=BrowserContextWindowSize(
                     width=window_w, height=window_h
@@ -489,7 +373,8 @@
                     window_w=window_w,
                     window_h=window_h,
                     save_recording_path=save_recording_path,
-                    enable_recording=True,  # Add this parameter
+                    save_trace_path=save_trace_path,
+                    enable_recording=enable_recording,
                     task=task,
                     add_infos=add_infos,
                     max_steps=max_steps,
@@ -742,67 +627,11 @@
                 )
                 add_infos = gr.Textbox(lines=3, label="Additional Information")
 
-<<<<<<< HEAD
             # Results
             with gr.Tab("📊 Results"):
                 browser_view = gr.HTML(
                     value="<div>Waiting for browser session...</div>",
                     label="Live Browser View",
-=======
-                with gr.Group():
-                    gr.Markdown("### Results")
-                    with gr.Row():
-                        with gr.Column():
-                            final_result_output = gr.Textbox(
-                                label="Final Result", lines=3, show_label=True
-                            )
-                        with gr.Column():
-                            errors_output = gr.Textbox(
-                                label="Errors", lines=3, show_label=True
-                            )
-                    with gr.Row():
-                        with gr.Column():
-                            model_actions_output = gr.Textbox(
-                                label="Model Actions", lines=3, show_label=True
-                            )
-                        with gr.Column():
-                            model_thoughts_output = gr.Textbox(
-                                label="Model Thoughts", lines=3, show_label=True
-                            )
-
-            with gr.TabItem("🎥 Recordings", id=6):
-                def list_recordings(save_recording_path):
-                    if not os.path.exists(save_recording_path):
-                        return []
-
-                    # Get all video files
-                    recordings = glob.glob(os.path.join(save_recording_path, "*.[mM][pP]4")) + glob.glob(os.path.join(save_recording_path, "*.[wW][eE][bB][mM]"))
-
-                    # Sort recordings by creation time (oldest first)
-                    recordings.sort(key=os.path.getctime)
-
-                    # Add numbering to the recordings
-                    numbered_recordings = []
-                    for idx, recording in enumerate(recordings, start=1):
-                        filename = os.path.basename(recording)
-                        numbered_recordings.append((recording, f"{idx}. {filename}"))
-
-                    return numbered_recordings
-
-                recordings_gallery = gr.Gallery(
-                    label="Recordings",
-                    value=list_recordings("./tmp/record_videos"),
-                    columns=3,
-                    height="auto",
-                    object_fit="contain"
-                )
-
-                refresh_button = gr.Button("🔄 Refresh Recordings", variant="secondary")
-                refresh_button.click(
-                    fn=list_recordings,
-                    inputs=save_recording_path,
-                    outputs=recordings_gallery
->>>>>>> db6348d4
                 )
                 final_result_output = gr.Textbox(label="Final Result", lines=3)
                 errors_output = gr.Textbox(label="Errors", lines=3)
@@ -813,52 +642,13 @@
         with gr.Row():
             run_button = gr.Button("▶️ Run Agent", variant="primary")
 
-<<<<<<< HEAD
         # Button logic
-=======
-        # Attach the callback to the LLM provider dropdown
-        llm_provider.change(
-            lambda provider, api_key, base_url: update_model_dropdown(provider, api_key, base_url),
-            inputs=[llm_provider, llm_api_key, llm_base_url],
-            outputs=llm_model_name
-        )
-
-        # Add this after defining the components
-        enable_recording.change(
-            lambda enabled: gr.update(interactive=enabled),
-            inputs=enable_recording,
-            outputs=save_recording_path
-        )
-
-        # Run button click handler
->>>>>>> db6348d4
         run_button.click(
             fn=run_with_stream,
             inputs=[
-<<<<<<< HEAD
-                agent_type,
-                llm_provider,
-                llm_model_name,
-                llm_temperature,
-                llm_base_url,
-                llm_api_key,
-                use_own_browser,
-                headless,
-                disable_security,
-                window_w,
-                window_h,
-                save_recording_path,
-                task,
-                add_infos,
-                max_steps,
-                use_vision,
-                max_actions_per_step,
-                tool_call_in_content,
-=======
                 agent_type, llm_provider, llm_model_name, llm_temperature, llm_base_url, llm_api_key,
                 use_own_browser, headless, disable_security, window_w, window_h, save_recording_path, save_trace_path,
                 enable_recording, task, add_infos, max_steps, use_vision, max_actions_per_step, tool_call_in_content
->>>>>>> db6348d4
             ],
             outputs=[
                 browser_view,
