--- conflicted
+++ resolved
@@ -56,25 +56,6 @@
         tool_call_in_content,
         browser_context=None  # Added optional argument
 ):
-<<<<<<< HEAD
-=======
-    # Disable recording if the checkbox is unchecked
-    if not enable_recording:
-        save_recording_path = None
-
-    # Ensure the recording directory exists if recording is enabled
-    if save_recording_path:
-        os.makedirs(save_recording_path, exist_ok=True)
-
-    # Get the list of existing videos before the agent runs
-    existing_videos = set()
-    if save_recording_path:
-        existing_videos = set(
-            glob.glob(os.path.join(save_recording_path, "*.[mM][pP]4"))
-            + glob.glob(os.path.join(save_recording_path, "*.[wW][eE][bB][mM]"))
-        )
-
->>>>>>> 68d0ea25
     # Run the agent
     llm = utils.get_llm_model(
         provider=llm_provider,
@@ -118,22 +99,6 @@
     else:
         raise ValueError(f"Invalid agent type: {agent_type}")
 
-<<<<<<< HEAD
-=======
-    # Get the list of videos after the agent runs (if recording is enabled)
-    latest_video = None
-    if save_recording_path:
-        new_videos = set(
-            glob.glob(os.path.join(save_recording_path, "*.[mM][pP]4"))
-            + glob.glob(os.path.join(save_recording_path, "*.[wW][eE][bB][mM]"))
-        )
-        if new_videos - existing_videos:
-            latest_video = list(new_videos - existing_videos)[0]  # Get the first new video
-
-    return final_result, errors, model_actions, model_thoughts, latest_video
->>>>>>> 68d0ea25
-
-
 async def run_org_agent(
         llm,
         headless,
@@ -650,7 +615,6 @@
         with gr.Row():
             run_button = gr.Button("▶️ Run Agent", variant="primary")
 
-<<<<<<< HEAD
         # Button logic
         run_button.click(
             fn=run_with_stream,
@@ -684,31 +648,6 @@
                 trace_file
             ],
             queue=True,
-=======
-        # Attach the callback to the LLM provider dropdown
-        llm_provider.change(
-            lambda provider, api_key, base_url: update_model_dropdown(provider, api_key, base_url),
-            inputs=[llm_provider, llm_api_key, llm_base_url],
-            outputs=llm_model_name
-        )  
-
-        # Add this after defining the components
-        enable_recording.change(
-            lambda enabled: gr.update(interactive=enabled),
-            inputs=enable_recording,
-            outputs=save_recording_path
-        )
-          
-        # Run button click handler
-        run_button.click(
-            fn=run_browser_agent,
-            inputs=[
-                agent_type, llm_provider, llm_model_name, llm_temperature, llm_base_url, llm_api_key,
-                use_own_browser, headless, disable_security, window_w, window_h, save_recording_path,
-                enable_recording, task, add_infos, max_steps, use_vision, max_actions_per_step, tool_call_in_content
-            ],
-            outputs=[final_result_output, errors_output, model_actions_output, model_thoughts_output, recording_display],
->>>>>>> 68d0ea25
         )
 
     return demo
